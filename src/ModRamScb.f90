Module ModRamScb
! Contains subroutines and functions necessary to couple RAM and SCB

  use nrtype, ONLY: DP

  implicit none
  save

  INTEGER, allocatable :: INDEXPA(:,:,:,:) ! Index that maps the pitch angle on each point of a field line to the equatorial (RAM) one
  REAL(DP), allocatable :: flux3DEQ(:,:,:,:,:)
  INTEGER :: NRAD
  INTEGER :: INCFD, j, k, L
  REAL(DP), allocatable :: bfMirror(:), bfInterm(:)
  REAL(DP), allocatable :: chiMirror(:)
  REAL(DP), allocatable :: derivs2(:), dBdTheta(:), dThetadB(:), derivs4(:), &
                           distance(:), dyDummyDens(:)

contains

!==============================================================================
subroutine ramscb_allocate

  use ModRamGrids, ONLY: NS, NE, NPA
  use ModScbGrids, ONLY: nthe, npsi, nzeta, nXRaw

  implicit none

  ALLOCATE(INDEXPA(nthe,npsi,nzeta,NPA), Flux3DEq(NS,npsi,nzeta,NE,NPA), &
           bfMirror(NPA), bfInterm(NPA), chiMirror(NPA), derivs2(nthe), &
           dBdTheta(nthe), dThetadB(nthe), derivs4(nthe), distance(nthe), &
           dyDummyDens(nthe))
  
  NRAD = nXRaw
end subroutine ramscb_allocate


!==============================================================================
subroutine ramscb_deallocate

  implicit none

  DEALLOCATE(INDEXPA, Flux3DEq, bfMirror, bfInterm, chiMirror, derivs2, &
             dBdTheta, dThetadB, derivs4, distance, dyDummyDens)

end subroutine ramscb_deallocate

!==============================================================================
SUBROUTINE computehI
  !****************************************************************************
  ! Routine that outputs magnetic field quantities for input into RAM:
  ! h and I integrals, plus equatorial Bz
  ! values output at radOut; h, I values at muboun are output also, 
  ! as well as bounce-averaged HDENS
  !
  ! Added branch for DIPL (operational run with dipole field only)
  ! still need from here:
  !  - indexPA (once)
  !  - flux3D (every 300 s or the satellite dump time cadence)
  ! Author: S. Zaharia, 2011
  !
  ! Added flux volume per unit flux (integral of ds/B) output (Apr. 2013)
  !
  !  Copyright (c) 2016, Los Alamos National Security, LLC
  !  All rights reserved.
  !****************************************************************************

  use ModRamVariables, ONLY: Kp, F107, FLUX, FNHS, FNIS, BNES, HDNS, dBdt, &
                             dIdt, dIbndt, BOUNHS, BOUNIS, EIR, EIP, DPHI, PHI, &
                             RLZ, LZ, MU, DMU, WMU, MLT, PAbn, PA
  use ModRamTiming,    ONLY: TimeRamNow, TimeRamStart, DT_hI, TimeRamElapsed, TOld
  use ModRamConst,     ONLY: RE, HMIN, ME
  use ModRamParams,    ONLY: electric, IsComponent, NameBoundMag
  use ModRamCouple,    ONLY: SwmfPot_II
  use ModRamGrids,     ONLY: nR, nT, nPa, nE, RadiusMax

  USE ModScbMain,      ONLY: rHour, HourDecimal, Day, HourDecShort, iElectric, &
                             prefixOut
  use ModScbGrids,     ONLY: nthe, npsi, nzeta, nXRaw, nAzimRAM
  use ModScbVariables, ONLY: bf, chiVal, nZetaMidnight, x, y, z, bnormal, PhiIono, &
                             radGrid, angleGrid, h_Cart, I_Cart, h_Cart_interp, &
                             i_Cart_interp, bZEq_Cart, flux_vol_cart, bZ, chi, &
                             hdens_Cart, radRaw, azimRaw, nThetaEquator, fluxVolume

  use ModRamFunctions, ONLY: RamFileName, COSD, FUNT, FUNI

  use ModScbSpline, ONLY: Spline_2D_point, spline, splint
  use ModScbInterp, ONLY: Interpolation_natgrid_2D

  USE nrmod,     ONLY: qtrap, qromb, locate
  use nrtype,    ONLY: DP, pi_d
  USE ModIOUnit, ONLY: UNITTMP_

  IMPLICIT NONE

  REAL(DP) :: BNESPrev(NR+1,NT), FNISPrev(NR+1,NT,NPA), BOUNISPrev(NR+1,NT,NPA)
  INTEGER :: I, IC, iCount, ierr, IP1, j1, k1, NWK, ncdfId, iFix, iDomain
  INTEGER, DIMENSION(3) :: dimlens 
  INTEGER, PARAMETER :: LIMIT = 10000, INF = 1
  REAL(DP) :: MUEQ
  REAL(DP), DIMENSION(2*nthe) :: WK
  REAL(DP) :: switch, start_time, end_time, yLowerLimit, chiHalf, bfHalf
  REAL(DP) :: r0(npsi, nzeta)
  REAL(DP) :: MUBOUN, RWU, DL1, CLC, dyDummy
  INTEGER, PARAMETER :: LENIW = LIMIT, LENW = 4*LENIW+1
  REAL(DP) :: bZEqDiff_Cart(nR,nT), Epot_Cart(0:nR,nT), beqdip_Cart(nR)
  INTEGER :: iwork(LENIW)  
  INTEGER :: NEVAL, LAST, myAlphaBegin, myAlphaEnd, nratio, alphaRangeDiff
  REAL(DP) :: work(LENW)
  INTEGER, PARAMETER :: NPTS2 = 3  ! # of break points plus 2
  REAL(DP) :: POINTS(NPTS2)
  REAL(DP) :: EPSABS, EPSREL ! If EPSABS < 0, only EPSREL is taken into account; decide on what REL error you need by 
  ! comparing values obtained for a dipole with Ejiri's values
  REAL(DP) :: ABSERR, length, valueIntegral, valueintegral2, valueintegraldens, valueintegraldens2, &
       valueintegraldens3, valueIntegral2Bis, valueintegral3
  INTEGER :: IC0(2)
  INTEGER :: alphaBeg(0:63), alphaEnd(0:63), param(0:63), my_array_type_hI(0:63) ! Assumes no more than 64 processors
  INTEGER :: sizes(3), subsizes(3), starts(3)
  INTEGER :: request(3, 0:63) 
  REAL(DP) :: VC(2)
  REAL(DP) :: h_value(npsi, nzeta, NPA), hdens_value(npsi, nzeta, NPA), I_value(npsi, nzeta, NPA), I_value_Yue(npsi,nzeta,NPA) 
  REAL(DP) :: dyDummy1(NPA), dyDummy2(NPA)

  CHARACTER(len=500) :: fileNamehi
  character(len=200) :: NameFileOut
  CHARACTER(len=2) :: DayChar
  CHARACTER(len=4) :: ST3_local, ST3_local2, ST3_local3, ST3_el
  CHARACTER(LEN=100) :: HEADER(4)
  INTEGER :: nm_local
  LOGICAL :: SKIP = .FALSE.
  REAL(DP) :: radOut = RadiusMax+0.25_dp ! 9.25_dp ! 6.75_dp ! 10.25_dp ! Outer domain radius

  INTEGER :: iSpecies
  REAL(DP) :: EKEV2(NE), MU2(NPA)
  REAL(DP), PARAMETER :: b0dip = 30570._dp
  REAL(DP) :: beqdip(npsi,nzeta+1)
  REAL(DP) :: DthI
!  REAL(DP), :: flux_volume(:,:)

  switch = 0.0_dp
  dimlens = (/1, 1, 1/)

  EPSABS = 0.0006_dp
  EPSREL = 1.E-6_dp  ! 1% error should be fine for most applications

  h_Cart = 0._dp
  I_Cart = 0._dp
  bZEq_Cart = 0._dp
  flux_vol_Cart = 0._dp
  bZEqDiff_Cart = 0._dp

  h_value = 0._dp
  hdens_value = 0._dp
  I_value = 0._dp
  I_value_Yue = 0._dp
  valueIntegral = 0._dp
  valueIntegral2 = 0._dp
  valueIntegraldens = 0._dp
  valueIntegral3 = 0._dp

  yLowerLimit = 0._dp

  DO j1 = 0, nR
     radRaw(j1) = 1.75_dp + (radOut-1.75_dp) * REAL(j1,DP)/REAL(nR,DP)
  END DO
  DO k1 = 1, nT
     azimRaw(k1) = 24._dp * REAL(k1-1,DP)/REAL(nT-1,DP)
  END DO

  INCFD = 1
  NWK = 2*(nthe-nThetaEquator+1)

  ! Always fill this matrix; it's used by RAM outputs
  ! Interpolate RAM flux on 3DEQ grid, for mapping
  DO iSpecies = 1, 4 ! ions & electrons
     DO L = 1, NPA
        DO K = 1, NE
           !Cubic spline interpolation
           CALL Spline_2D_point(radRaw(1:nR), azimRaw*pi_d/12.0, &
                                REAL(FLUX(iSpecies, 1:nR,1:nT,K,L),DP), &   
                                radGrid(1:npsi,2:nzeta), angleGrid(1:npsi,2:nzeta), &
                                flux3DEQ(iSpecies, 1:npsi,2:nzeta,K,L), iDomain) 
        END DO
     END DO
  END DO
  ! Periodicity
  flux3DEQ(:,:,1,:,:) = flux3DEQ(:,:,nzeta,:,:)

  Operational_or_research: SELECT CASE (NameBoundMag)
  CASE('DIPL') ! Dipole without SCB calculation

!     IF (nm_local > 1) RETURN ! indexPA only needs to be calculated once

     Alpha_loop_parallel_oper:  DO k = 2, nzeta 
        Psi_loop_oper: DO j = 1, npsi 
           ! If bf(theta) not strictly increasing; to weed out very small differences  
           ! Generally if needed it means have to increase number of theta points (or crowd them more near the equatorial plane)
           ! This might happen for DIPL once in a blue moon if ntheta is ridiculously small
           iCount = 0
           Monotonicity_oper: DO 
              i = nThetaEquator
              iFix = 0
              iCount = iCount+1
              fixMonotonicity_oper: DO WHILE (i < nthe)      
                 IF (bf(i+1,j,k) < bf(i,j,k)) THEN
                    bf(i+1,j,k) = bf(i,j,k)*(1._dp+1.E-15_dp)
                    iFix = 1   
                 END IF
                 i = i+1
              END DO fixMonotonicity_oper
              IF (iFix == 0) EXIT Monotonicity_oper
              CYCLE Monotonicity_oper
           END DO Monotonicity_oper

           ! Define indexPA for 90 degree pitch angle (-1 for all distances along field line except equatorial plane)
           indexPA(:,:,:,1) = -1
           indexPA(nThetaEquator,:,:,1) = 1

           pitchAngleLoop_oper:        DO L = 2, NPA 
              ! Find mirror points thetaM for mu, where B = Beq/(1 - mu**2)
              IF (L /= NPA) bfMirror(L) = bf(nThetaEquator,j,k) / (1._dp - mu(L)*mu(L))
              IF (L == NPA) bfMirror(L) = bf(nthe,j,k)

              IF (bfMirror(L) > bf(nthe,j,k)) THEN ! No possibility of trapping, only passing particles
                 iCount = iCount + 1
                 bfMirror(L) = bf(nthe,j,k)
              END IF

              DO i = nThetaEquator, nthe
                 IF (1. - bf(nThetaEquator,j,k)/bf(i,j,k)*(1.-MU(L)**2) >= 0.) THEN
                    MUEQ = SQRT(1. - bf(nThetaEquator,j,k)/bf(i,j,k)*(1.-MU(L)**2))
                    indexPA(i,j,k,L) = locate(MU(1:NPA), MUEQ)
                    indexPA(nthe+1-i,j,k,L) = indexPA(i,j,k,L) ! Mirror across magnetic equator.
                 ELSE
                    indexPA(i,j,k,L) = -1
                    indexPA(nthe+1-i,j,k,L) = -1
                 END IF
              END DO

           END DO pitchAngleLoop_oper
        END DO Psi_loop_oper
     END DO Alpha_loop_parallel_oper

     RETURN 

  CASE default  ! Regular calculation of h, I, bounce-averaged charge xchange etc.
     Alpha_loop_parallel:  DO k = 2, nzeta 
        Psi_loop: DO j = 1, npsi ! nZetaMidnight, nZetaMidnight !C 2, nzeta

           r0(j, k) = SQRT(x(nThetaEquator,j,k)**2 + y(nThetaEquator,j,k)**2)
           DO i = nThetaEquator, nthe
              distance(i) = SQRT(x(i,j,k)**2+y(i,j,k)**2+z(i,j,k)**2) ! Distance from center of Earth
           END DO
           !CALL spline(chiVal(nThetaEquator:nthe),distance(nThetaEquator:nthe), 1.E31_dp, 1.E31_dp, &
           !            dyDummyDens(nThetaEquator:nthe))
           CALL spline(chi(nThetaEquator:nthe,j,k),distance(nThetaEquator:nthe), 1.E31_dp, 1.E31_dp, &
                       dyDummyDens(nThetaEquator:nthe))

           ! Compute length of field line (j,k)
           length = 0._dp
           DO i = 1, nthe-1
              length = length + SQRT((x(i+1,j,k)-x(i,j,k))**2 + (y(i+1,j,k)-y(i,j,k))**2 + (z(i+1,j,k)-z(i,j,k))**2)
           END DO

           ! Boundary choices at the ends (look into DPCHIC etc. for explanation)
           IC0(1) = 0 
           IC0(2) = -5 

           ! If bf(theta) not strictly increasing; to weed out very small differences (which nevertheless will make DPCHIC return an error and stop) 
           ! Generally if needed it means have to increase number of theta points (or crowd them more near the equatorial plane)
           iCount = 0
           Monotonicity: DO 
              i = nThetaEquator
              iFix = 0
              iCount = iCount+1
              fixMonotonicity: DO WHILE (i < nthe)      
                 IF (bf(i+1,j,k) < bf(i,j,k)) THEN
                    bf(i+1,j,k) = bf(i,j,k)*(1._dp+1.E-15_dp)
                    iFix = 1   
                 END IF
                 i = i+1
              END DO fixMonotonicity
              IF (iFix == 0) EXIT Monotonicity
              CYCLE Monotonicity
           END DO Monotonicity

           ! Initialize Hermite spline for chi(B), in order to find thetaMirror; actually, chiMirror in the general case (constTheta /= 0)
           !CALL DPCHIC (IC0, vc, switch, nthe-nThetaEquator+1, bf(nThetaEquator:nthe,j,k), chiVal(nThetaEquator:nthe),  &
           !     dThetadB(nThetaEquator:nthe), INCFD, WK(1:NWK), NWK, IERR)
           CALL DPCHIC (IC0, vc, switch, nthe-nThetaEquator+1, bf(nThetaEquator:nthe,j,k), chi(nThetaEquator:nthe,j,k),  &
                dThetadB(nThetaEquator:nthe), INCFD, WK(1:NWK), NWK, IERR)
           
           IF (ierr < 0) THEN ! Means monotonicity of theta(B) not established
              PRINT*, 'FATAL error in computehI: ierr = ', ierr
              STOP
           END IF

           iCount = 0

           ! Define indexPA for 90 degree pitch angle (-1 for all distances along field line except equatorial plane)
           indexPA(:,:,:,1) = -1
           indexPA(nThetaEquator,:,:,1) = 1

           ! L = 1 is the 90 degree pitch angle (mu = 0),  L = NPA is the 0 degree pitch angle (mu = 1)
           pitchAngleLoop:        DO L = 2, NPA ! No need to do anything for L = 1 (equator => I = 0; h not zero, but obtained by extrapolation or just 
              ! set the same as h(L=2) - see below)

              ! Find mirror points thetaM for mu, where B = Beq/(1 - mu**2)
              IF (L /= NPA) bfMirror(L) = bf(nThetaEquator,j,k) / (1._dp - mu(L)*mu(L))
              IF (L == NPA) bfMirror(L) = bf(nthe,j,k)

              IF (bfMirror(L) > bf(nthe,j,k)) THEN ! No possibility of trapping, only passing particles
                 iCount = iCount + 1
                 bfMirror(L) = bf(nthe,j,k)
                 !chiMirror(L) = chiVal(nthe)
                 chiMirror(L) = chi(nthe,j,k)
              ELSE
                 ! Find chiMirror, assuming monotonicity of bf with chiVal
                 !CALL DPCHFE (nthe-nThetaEquator+1,  bf(nThetaEquator:nthe,j,k), chiVal(nThetaEquator:nthe), &
                 !     dThetadB(nThetaEquator:nthe), INCFD, SKIP, 1, bfMirror(L), chiMirror(L), IERR)
                 CALL DPCHFE (nthe-nThetaEquator+1,  bf(nThetaEquator:nthe,j,k), chi(nThetaEquator:nthe,j,k), &
                      dThetadB(nThetaEquator:nthe), INCFD, SKIP, 1, bfMirror(L), chiMirror(L), IERR)
              END IF

              DO i = nThetaEquator, nthe
                 IF (1. - bf(nThetaEquator,j,k)/bf(i,j,k)*(1.-MU(L)**2) >= 0.) THEN
                    MUEQ = SQRT(1. - bf(nThetaEquator,j,k)/bf(i,j,k)*(1.-MU(L)**2))
                    indexPA(i,j,k,L) = locate(MU(1:NPA), MUEQ)
                    indexPA(nthe+1-i,j,k,L) = indexPA(i,j,k,L) ! Mirror across magnetic equator.
                 ELSE
                    indexPA(i,j,k,L) = -1
                    indexPA(nthe+1-i,j,k,L) = -1
                 END IF
              END DO

              ! Compute integral for mu
              IC0(1) = -1   ! First derivative dB/dchi set to zero at equatorial plane
              VC(1) = 0._dp
              IC0(2) = -5 

              ! Initialize Hermite spline B(theta) (to be used in fInt and fScalarInt)
              !CALL DPCHIC (IC0, vc, switch, nthe-nThetaEquator+1, chiVal(nThetaEquator:nthe), bf(nThetaEquator:nthe,j,k), &
              !     dBdTheta(nThetaEquator:nthe), INCFD, WK(1:NWK), NWK, IERR)
              CALL DPCHIC (IC0, vc, switch, nthe-nThetaEquator+1, chi(nThetaEquator:nthe,j,k), bf(nThetaEquator:nthe,j,k), &
                   dBdTheta(nThetaEquator:nthe), INCFD, WK(1:NWK), NWK, IERR)

              IF (ierr < 0) THEN
                 PRINT*, 'computehI2: ierr = ', ierr
                 STOP
              END IF

              !valueIntegral = qromb(fInt, chiVal(nThetaEquator), chiMirror(L))  ! The integral for I is non-singular, qromb should do fine
              valueIntegral = qromb(fInt, chi(nThetaEquator,j,k), chiMirror(L))

              ! Split h integral or compute solely by DQAGI (which is pretty good for the whole interval)
              ! March 2006 - transformed h integral by y = 1/sqrt(bm-b) change of variable; spreads out the interval from yeq to infinity; not singular anymore 
              ! ---> better accuracy

              !chiHalf = 0.2_dp*(chiVal(nThetaEquator) + 4.*chiMirror(L))
              !CALL DPCHFE (nthe-nThetaEquator+1, chiVal(nThetaEquator:nthe), bf(nThetaEquator:nthe,j,k), &
              !     dBdTheta(nThetaEquator:nthe), INCFD, SKIP, 1, chiHalf, bfHalf, IERR)          
              chiHalf = 0.2_dp*(chi(nThetaEquator,j,k) + 4.*chiMirror(L))
              CALL DPCHFE (nthe-nThetaEquator+1, chi(nThetaEquator:nthe,j,k),bf(nThetaEquator:nthe,j,k), &
                   dBdTheta(nThetaEquator:nthe), INCFD, SKIP, 1, chiHalf,bfHalf, IERR) 

              IF (bfMirror(L) - bfHalf < 0._dp) THEN
                 PRINT*, 'computehI: problem w/ mirror point; j, k, L = ', j, k, L
                 !   STOP
              END IF

              yLowerLimit = 1._dp/SQRT(bfMirror(L)-bfHalf)

              CALL DQAGI(fScalarIntInf, yLowerLimit, INF, EPSABS, EPSREL, valueIntegral2, &
                   ABSERR, NEVAL, IERR, LIMIT, LENW, LAST, IWORK, WORK)   ! DQAGI is the transformed integral, employed in the vicinity of the mirror point

              CALL DQAGI(fScalarIntInfDens, yLowerLimit, INF, EPSABS, EPSREL, valueIntegraldens2, &
                   ABSERR, NEVAL, IERR, LIMIT, LENW, LAST, IWORK, WORK)   ! DQAGI is the transformed integral (for Hdens), employed in the vicinity of the mirror point

              valueIntegral2 = 2._dp * valueIntegral2 ! Factor of 2 comes from the conversion of integral over chi to integral over y
              valueIntegralDens2 = 2._dp * valueIntegralDens2

              ! Previous way of doing the h integral - good but the DQAGI method is better
              ! DQAGS - from Slatec library - adaptive integration with end-point singularities - double precision - for the integral for h
              !C CALL DQAGS(fScalarInt, chiVal(nThetaEquator), chiMirror(L), EPSABS, EPSREL, valueIntegral3, &
              !C     ABSERR, NEVAL, IERR, LENIW, LENW, LAST, IWORK, WORK)  ! If getting error messages, it means the field line is not "smooth" enough - usually
              ! need a new calculation with a smaller blending coefficient; IERR = 4 however just means that the required accuracy cannot be attained, but the result
              ! however is the best that can be obtained 

              ! Replaced this with same integral splitting for Hdens (DQAGS was giving some Inf values)
              !         CALL DQAGS(fScalarIntDens, chiVal(nThetaEquator), chiMirror(L), EPSABS, EPSREL, valueIntegralDens, &
              !              ABSERR, NEVAL, IERR, LENIW, LENW, LAST, IWORK, WORK)   ! whole interval for density

              !CALL DQAG(fScalarInt, chiVal(nThetaEquator), chiHalf, EPSABS, EPSREL, 3, valueIntegral3, &
              !     ABSERR, NEVAL, IERR, LIMIT, LENW, LAST, IWORK, WORK)   ! from eq. plane to chiHalf; regular integral (for h calculation)
              !CALL DQAG(fScalarIntDens, chiVal(nThetaEquator), chiHalf, EPSABS, EPSREL, 3, valueIntegralDens3, &
              !     ABSERR, NEVAL, IERR, LIMIT, LENW, LAST, IWORK, WORK)   ! from eq. plane to chiHalf; regular integral of Hdens
              CALL DQAG(fScalarInt, chi(nThetaEquator,j,k), chiHalf, EPSABS, EPSREL, 3, valueIntegral3, &
                   ABSERR, NEVAL, IERR, LIMIT, LENW, LAST, IWORK, WORK)   ! from eq. plane to chiHalf; regular integral (for h calculation)
              CALL DQAG(fScalarIntDens, chi(nThetaEquator,j,k), chiHalf, EPSABS, EPSREL, 3, valueIntegralDens3, &
                   ABSERR, NEVAL, IERR, LIMIT, LENW, LAST, IWORK, WORK)   ! from eq. plane to chiHalf; regular integral of Hdens


              valueIntegral2 = valueIntegral2 + valueIntegral3
              valueIntegralDens2 = valueIntegralDens2 + valueIntegralDens3
              hdens_value(j,k,L) = 1.E10_dp * valueIntegralDens2/valueIntegral2  ! Re-normalize (see definition in hdens_rairden)

              valueIntegral2 = valueintegral2 * SQRT(bfMirror(L))  ! Normalization for calculation of h

              I_value(j, k, L) = 2._dp * valueIntegral * length / (pi_d * r0(j, k))
              h_value(j, k, L) = valueIntegral2 * length / (pi_d * r0(j, k))

           END DO pitchAngleLoop

           ! Find h for PA = 90 degrees - various extrapolation tried, but better keep value at NPA=2 (same thing done in RAM code)
           I_value(j, k, 1) = 0._dp
           h_value(j, k, 1) = h_value(j, k, 2) ! This extrapolation is also used in the RAM code
           hdens_value(j, k, 1) = hdens_value(j, k, 2)

        END DO Psi_loop
     END DO Alpha_loop_parallel

     ! Periodicity for indexPA ! Alpha_loop_parallel only from 2 to nzeta
     indexPA(:,:,1,:) = indexPA(:,:,nzeta,:)

     DO j = 1, npsi
        DO k = 2, nzeta 
           I_value_Yue(j,k, :) = I_value(j,k, :)*r0(j,k)
        END DO
     END DO
     h_value(:,1,:) = h_value(:,nzeta,:)
     I_value(:,1,:) = I_value(:,nzeta,:)
     I_value_Yue(:,1,:) = I_value_Yue(:,nzeta,:)

     ! Interpolation will be for B - Bdip
     beqdip(1:npsi,2:nzeta)=b0dip/(x(nThetaEquator,1:npsi,2:nzeta)**2+y(nThetaEquator,1:npsi,2:nzeta)**2)**1.5

        ! Interpolate data for output in POLAR coordinates (for RAM)

     IF (MINVAL(h_value) < 0._dp .OR. MINVAL(I_value)<0._dp) THEN
        PRINT*, 'hI: minval(h) = ', MINVAL(h_value)
        PRINT*, 'hI: minval(I) = ', MINVAL(I_value)
        !   STOP
     END IF

     CALL Interpolation_natgrid_2D(radRaw(1:nR), azimRaw, h_value(1:npsi,2:nzeta,1:NPA), &
                I_value(1:npsi,2:nzeta,1:NPA), bZ(nThetaEquator,1:npsi,2:nzeta)*bnormal-beqdip(1:npsi,2:nzeta), &
                fluxVolume(1:npsi,2:nzeta)/bnormal, hdens_value(1:npsi,2:nzeta,1:NPA), &
                h_Cart(1:nR,1:nT,1:NPA), I_Cart(1:nR,1:nT,1:NPA), &
                bZEqDiff_Cart(1:nR,1:nT), flux_vol_Cart(1:nR,1:nT), &
                hdens_Cart(1:nR,1:nT,1:NPA))

     ! Add Bdip 
     beqdip_Cart(1:nR) = b0dip/radRaw(1:nR)**3

     ! If 3D code domain does not extend to radOut: (ACHTUNG!!!)
     ! print*, 'computehI: max(x), radOut = ', real(maxval(abs(x)),sp), real(radOut,SP)
     IF (MAXVAL(ABS(x)) <= radOut) THEN
        h_Cart(nR,:,:) = h_Cart(nR-1,:,:)
        I_Cart(nR,:,:) = I_Cart(nR-1,:,:)
        bZEqDiff_Cart(nR,:) = bZEqDiff_Cart(nR-1,:)
        hdens_Cart(nR,:,:) = hdens_Cart(nR-1,:,:)
     END IF

     ! Add dipole field
     DO j = 1, nT
        bZEq_Cart(:,j)  = bZEqDiff_Cart(:,j) + beqdip_Cart
     END DO

     ! Make field quasi-dipole as R -> 2 RE
     DO i = 1, nR
        IF (radRaw(i) <= 3.0) bZEq_Cart(i,:) = EXP(-2.*(radRaw(i)-3.0)**2)*bZEq_Cart(i,:) + &
             (1.-EXP(-2.*(RadRaw(i)-3.0)**2))*beqdip_Cart(i)
     END DO

     IF (MINVAL(h_Cart) < 0._dp .OR. MINVAL(I_Cart)<0._dp) THEN
        PRINT*, 'computehI: minval(h) = ', MINVAL(h_Cart)
        PRINT*, 'computehI: minval(I) = ', MINVAL(I_Cart)
        !   STOP
     END IF

     ! Cubic spline interpolation with natural boundaries to get h and I at muboun 
     DO j = 1, nT
        DO i = 1, nR
           CALL spline(PA(1:NPA),h_Cart(i,j,1:NPA),1.E31_dp,1.E31_dp,dyDummy1(1:NPA))
           CALL spline(PA(1:NPA),I_Cart(i,j,1:NPA),1.E31_dp,1.E31_dp,dyDummy2(1:NPA))
           DO L = 1, NPA-1
              h_Cart_interp(i,j,L) = splint(PA(1:NPA),h_Cart(i,j,1:NPA),dyDummy1(1:NPA),PAbn(L))
              I_Cart_interp(i,j,L) = splint(PA(1:NPA),I_Cart(i,j,1:NPA),dyDummy2(1:NPA),PAbn(L))
           END DO
           ! Do not do the NPA inclusive in the not-a-knot interpolation above -> can lead to negative h,I(NPA)
           h_Cart_interp(i,j,NPA) = h_Cart_interp(i,j,NPA-1)
           I_Cart_interp(i,j,NPA) = I_Cart_interp(i,j,NPA-1)
        END DO
     END DO

     ! Update h and I values for RAM (note that the output of the hI files
     ! now uses RAM variables so the numbers will be different
     DthI = TimeRamElapsed-TOld
     DO I=2,NR+1
        DO J=1,NT
           BNESPrev(I,J)=BNES(I,J)
           DO L=1,NPA
              FNISPrev(I,J,L)=FNIS(I,J,L)
              BOUNISPrev(I,J,L)=BOUNIS(I,J,L)
              ! SCB Variables -> RAM Variables
              FNHS(I,J,L)   = h_Cart(I-1,J,L)
              FNIS(I,J,L)   = i_Cart(I-1,J,L)
              BNES(I,J)     = bZEq_Cart(I-1,J)
              HDNS(I,J,L)   = hdens_Cart(I-1,J,L)
              BOUNHS(I,J,L) = h_Cart_interp(I-1,J,L)
              BOUNIS(I,J,L) = i_Cart_interp(I-1,J,L)
              !
              dIdt(I,J,L)=(FNIS(I,J,L)-FNISPrev(I,J,L))/DThI
              dIbndt(I,J,L)=(BOUNIS(I,J,L)-BOUNISPrev(I,J,L))/DThI
           ENDDO
           IF (J.LT.8.or.J.GT.18) THEN
              DO L=15,2,-1
                 if (FNHS(I,J,L-1).gt.FNHS(I,J,L)) then
                    FNHS(I,J,L-1)=0.99*FNHS(I,J,L)
                 endif
              ENDDO
           ENDIF
           BNES(I,J)=BNES(I,J)/1e9 ! to convert in [T]
           dBdt(I,J)=(BNES(I,J)-BNESPrev(I,J))/DThI
        ENDDO
     ENDDO
     DO J=1,NT ! use dipole B at I=1
        BNES(1,J)=0.32/LZ(1)**3/1.e4
        dBdt(1,J) = 0.
        EIR(1,J) = 0.
        EIP(1,J) = 0.
        DO L=1,NPA
           FNHS(1,J,L) = FUNT(MU(L))
           FNIS(1,J,L) = FUNI(MU(L))
           BOUNHS(1,J,L)=FUNT(COSD(PAbn(L)))
           BOUNIS(1,J,L)=FUNI(COSD(PAbn(L)))
           HDNS(1,J,L)=HDNS(2,J,L)
           dIdt(1,J,L)=0.
           dIbndt(1,J,L)=0.
        ENDDO
     ENDDO
     TOld = TimeRamElapsed

!     END IF Master_rank

15   FORMAT(A, F6.1)
21   FORMAT(F8.2, F10.1, 3X, I2, 5X, 8(3X, E12.4))

  END SELECT Operational_or_research

  RETURN

END SUBROUTINE computehI

!==============================================================================
FUNCTION fInt(chi_local)
  USE nrtype,          ONLY: DP
  use ModScbGrids,     ONLY: nthe
  use ModScbVariables, ONLY: bf, chiVal, bnormal, nThetaEquator, chi
  IMPLICIT NONE
  REAL(DP), INTENT(IN) :: chi_local(:) 
  REAL(DP) :: bf_local(SIZE(chi_local))
  REAL(DP) :: dyDummy(SIZE(chi_local))
  INTEGER :: i, ierr
  REAL(DP) :: fIntSqr(SIZE(chi_local)), fInt(SIZE(chi_local))
  LOGICAL :: SKIP = .FALSE.

  !CALL DPCHFE (nthe-nThetaEquator+1, chiVal(nThetaEquator:nthe), bf(nThetaEquator:nthe,j,k), &
  !     dBdTheta(nThetaEquator:nthe), INCFD, SKIP, SIZE(chi_local,1), chi_local, bf_local, IERR)
  CALL DPCHFE (nthe-nThetaEquator+1, chi(nThetaEquator:nthe,j,k), bf(nThetaEquator:nthe,j,k), &
       dBdTheta(nThetaEquator:nthe), INCFD, SKIP, SIZE(chi_local,1), chi_local, bf_local, IERR)

  fIntSqr = (bfMirror(L) - bf_local)/bfMirror(L)
  where (fIntSqr.lt.0.) fIntSqr = 0.
  !C fInt = SQRT(MAX(1._dp/(1._dp - bf_local/bfMirror(L)), 0._dp)) ! For function h(mu0)
<<<<<<< HEAD
  fInt = SQRT(fintSqr) ! For function I(mu0)
=======
  fInt = SQRT(fIntSqr) ! For function I(mu0)
>>>>>>> a77fd981

  RETURN
END FUNCTION fInt

!==============================================================================
FUNCTION fIntDer(t_local)
  USE nrtype,          ONLY: DP
  use ModScbGrids,     ONLY: nthe
  use ModScbSpline,    ONLY: splint
  use ModScbVariables, ONLY: bf, bnormal, nThetaEquator
  IMPLICIT NONE
  REAL(DP), INTENT(IN) :: t_local(:) 
  REAL(DP) :: bf_local(SIZE(t_local)), bfprime_local(SIZE(t_local))
  REAL(DP) :: dyDummy(SIZE(t_local))
  INTEGER :: i, ierr
  REAL(DP) :: fIntDer(SIZE(t_local))

  bf_local = bfMirror(L) - t_local*t_local

  ! Find Bprime for the current argument array
  DO i = 1, SIZE(t_local)
     bfprime_local(i) = splint(bf(nThetaEquator:nthe,j,k), dBdTheta(nThetaEquator:nthe), &
          derivs4(nThetaEquator:nthe), bf_local(i))
  END DO

  fIntDer = 1._dp / bfprime_local

  RETURN
END FUNCTION fIntDer

!==============================================================================
FUNCTION fScalarIntDens(chi_local)
  USE nrtype,          ONLY: DP
  use ModScbGrids,     ONLY: nthe
  use ModScbSpline,    ONLY: splint
  use ModScbVariables, ONLY: x, y, z, bf, chiVal, bnormal, nThetaEquator, chi
  IMPLICIT NONE
  REAL(DP), INTENT(IN) :: chi_local
  REAL(DP) :: bf_local
  REAL(DP) :: dyDummy(nthe), radius
  REAL(DP) :: rad(nthe)
  REAL(DP), PARAMETER :: HUGE = 1.E12_dp
  INTEGER :: i, ierr
  REAL(DP) :: fScalarIntDens
  LOGICAL :: SKIP = .FALSE.

  !CALL DPCHFE (nthe-nThetaEquator+1, chiVal(nThetaEquator:nthe), bf(nThetaEquator:nthe,j,k), &
  !     dBdTheta(nThetaEquator:nthe), INCFD, SKIP, 1, chi_local, bf_local, IERR)
  !radius = splint(chiVal(nThetaEquator:nthe), distance(nThetaEquator:nthe), dyDummyDens(nThetaEquator:nthe), chi_local)
  CALL DPCHFE (nthe-nThetaEquator+1, chi(nThetaEquator:nthe,j,k), bf(nThetaEquator:nthe,j,k), &
       dBdTheta(nThetaEquator:nthe), INCFD, SKIP, 1, chi_local, bf_local, IERR)
  radius = splint(chi(nThetaEquator:nthe,j,k), distance(nThetaEquator:nthe), dyDummyDens(nThetaEquator:nthe), chi_local)


  fScalarIntDens = hdens_rairden(radius) * SQRT(MAX(1._dp/(bfMirror(L) - bf_local), 0._dp)) 

  RETURN

END FUNCTION fScalarIntDens

!==============================================================================
FUNCTION fScalarInt(chi_local)
  USE nrtype,          ONLY: DP
  use ModScbGrids,     ONLY: nthe
  use ModScbVariables, ONLY: bf, chiVal, bnormal, nThetaEquator, chi
  IMPLICIT NONE
  REAL(DP), INTENT(IN) :: chi_local
  REAL(DP) :: bf_local
  REAL(DP) :: dyDummy
  REAL(DP), PARAMETER :: HUGE = 1.E12_dp
  INTEGER :: i, ierr
  REAL(DP) :: fScalarInt
  LOGICAL :: SKIP = .FALSE.

  !CALL DPCHFE (nthe-nThetaEquator+1, chiVal(nThetaEquator:nthe), bf(nThetaEquator:nthe,j,k), &
  !     dBdTheta(nThetaEquator:nthe), INCFD, SKIP, 1, chi_local, bf_local, IERR)
  CALL DPCHFE (nthe-nThetaEquator+1, chi(nThetaEquator:nthe,j,k), bf(nThetaEquator:nthe,j,k), &
       dBdTheta(nThetaEquator:nthe), INCFD, SKIP, 1, chi_local, bf_local, IERR)


  !C if (chi_local > chiVal(nthe)) STOP 'Problem in fScalarInt.'

  IF (IERR < 0) THEN  ! IERR = 0 normal return, IERR > 0 non-fatal error
     PRINT*, 'IERR = ', IERR
     STOP
  END IF

  fScalarInt = SQRT(MAX(1._dp/(bfMirror(L) - bf_local), 0._dp)) ! For function h(mu0)
!C  if (bf_local < bfMirror(L)) then
!C     fScalarInt = SQRT(1._dp/(bfMirror(L) - bf_local)) ! For function h(mu0)
!C  else
!C     fScalarInt = 0._dp
!C  end if

  RETURN

END FUNCTION fScalarInt

!==============================================================================
FUNCTION fScalarIntInf(y_local)
  USE nrtype,          ONLY: DP
  use ModScbGrids,     ONLY: nthe
  use ModScbVariables, ONLY: bf, chiVal, bnormal, nThetaEquator, chi
  IMPLICIT NONE
  REAL(DP), INTENT(IN) :: y_local
  REAL(DP) :: bf_local, chi_local, dChidB_local
  INTEGER :: i, ierr
  REAL(DP) :: fScalarIntInf
  LOGICAL :: SKIP = .FALSE.

  bf_local = bfMirror(L) - 1._dp/(y_local*y_local)

  !CALL DPCHFD(nthe-nThetaEquator+1,  bf(nThetaEquator:nthe,j,k), chiVal(nThetaEquator:nthe), &
  !     dThetadB(nThetaEquator:nthe), INCFD, SKIP, 1, bf_local, chi_local, dChidB_local, IERR)
  CALL DPCHFD(nthe-nThetaEquator+1,  bf(nThetaEquator:nthe,j,k), chi(nThetaEquator:nthe,j,k), &
       dThetadB(nThetaEquator:nthe), INCFD, SKIP, 1, bf_local, chi_local, dChidB_local, IERR)


  IF (IERR < 0) THEN  
     PRINT*, 'IERR = ', IERR
     STOP
  END IF

  IF(y_local*y_local>0._dp) THEN
     fScalarIntInf = dChidB_local/(y_local*y_local)
  ELSE
     PRINT*, 'Problem in fScalarIntInf; y_local = ', y_local
  END IF

  RETURN
END FUNCTION fScalarIntInf

!==============================================================================
FUNCTION fScalarIntInfDens(y_local)
  USE nrtype,          ONLY: DP
  use ModScbGrids,     ONLY: nthe
  USE ModScbSpline,    ONLY: splint
  use ModScbVariables, ONLY: bf, chiVal, bnormal, nThetaEquator, chi
  IMPLICIT NONE
  REAL(DP), INTENT(IN) :: y_local
  REAL(DP) :: bf_local, chi_local, dChidB_local, radius
  INTEGER :: i, ierr
  REAL(DP) :: fScalarIntInfDens
  LOGICAL :: SKIP = .FALSE.

  bf_local = bfMirror(L) - 1._dp/(y_local*y_local)

  !CALL DPCHFD(nthe-nThetaEquator+1,  bf(nThetaEquator:nthe,j,k), chiVal(nThetaEquator:nthe), &
  !     dThetadB(nThetaEquator:nthe), INCFD, SKIP, 1, bf_local, chi_local, dChidB_local, IERR)
  CALL DPCHFD(nthe-nThetaEquator+1,  bf(nThetaEquator:nthe,j,k), chi(nThetaEquator:nthe,j,k), &
       dThetadB(nThetaEquator:nthe), INCFD, SKIP, 1, bf_local, chi_local, dChidB_local, IERR)


  IF (IERR < 0) THEN  
     PRINT*, 'IERR = ', IERR
     STOP
  END IF

  !radius = splint(chiVal(nThetaEquator:nthe), distance(nThetaEquator:nthe), dyDummyDens(nThetaEquator:nthe), chi_local)
  radius = splint(chi(nThetaEquator:nthe,j,k), distance(nThetaEquator:nthe), dyDummyDens(nThetaEquator:nthe), chi_local)

  IF(y_local*y_local>0._dp) THEN
     fScalarIntInfDens = dChidB_local/(y_local*y_local) * hdens_rairden(radius)
  ELSE
     PRINT*, 'Problem in fScalarIntInf; y_local = ', y_local
  END IF

  RETURN
END FUNCTION fScalarIntInfDens

!==============================================================================
FUNCTION hdens_rairden(radius)
  USE nrtype, ONLY : DP
  IMPLICIT NONE
  REAL(DP), INTENT(IN) :: radius
  REAL(DP) :: rad_local
  REAL(DP) :: hdens_rairden
  REAL(DP), PARAMETER :: a0=13.326_dp, a1=-3.6908_dp, a2=1.1362_dp, &
       a3=-0.16984_dp, a4=0.009552_dp

  rad_local = MIN(radius, 6.4_dp)  ! Rairden function increases for R > 6.4
  hdens_rairden = a0+a1*rad_local+a2*rad_local**2 + a3*rad_local**3 + a4*rad_local**4
  hdens_rairden = 1.E-10_dp * 10._dp**hdens_rairden  ! Normalized by 10^10 to allow integrals to be not too large

  RETURN

END FUNCTION hdens_rairden

END MODULE ModRamScb<|MERGE_RESOLUTION|>--- conflicted
+++ resolved
@@ -572,11 +572,7 @@
   fIntSqr = (bfMirror(L) - bf_local)/bfMirror(L)
   where (fIntSqr.lt.0.) fIntSqr = 0.
   !C fInt = SQRT(MAX(1._dp/(1._dp - bf_local/bfMirror(L)), 0._dp)) ! For function h(mu0)
-<<<<<<< HEAD
-  fInt = SQRT(fintSqr) ! For function I(mu0)
-=======
   fInt = SQRT(fIntSqr) ! For function I(mu0)
->>>>>>> a77fd981
 
   RETURN
 END FUNCTION fInt
